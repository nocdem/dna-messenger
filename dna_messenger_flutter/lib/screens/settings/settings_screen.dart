// Settings Screen - App settings and profile management
import 'dart:convert';
import 'dart:io';
import 'package:archive/archive.dart';
import 'package:flutter/material.dart';
import 'package:flutter/services.dart';
import 'package:flutter_riverpod/flutter_riverpod.dart';
import 'package:font_awesome_flutter/font_awesome_flutter.dart';
import 'package:package_info_plus/package_info_plus.dart';
import 'package:file_picker/file_picker.dart';
import 'package:path_provider/path_provider.dart';
import 'package:share_plus/share_plus.dart';
import 'package:shared_preferences/shared_preferences.dart';
import '../../ffi/dna_engine.dart' as engine;
import '../../ffi/dna_engine.dart' show decodeBase64WithPadding;
import '../../providers/providers.dart';
import '../../providers/version_check_provider.dart';
import '../../theme/dna_theme.dart';
import '../profile/profile_editor_screen.dart';
import 'app_lock_settings_screen.dart';
import 'blocked_users_screen.dart';
import 'contacts_management_screen.dart';
import 'debug_log_screen.dart';

/// Provider for app package info (version from pubspec.yaml)
final packageInfoProvider = FutureProvider<PackageInfo>((ref) async {
  return await PackageInfo.fromPlatform();
});

class SettingsScreen extends ConsumerWidget {
  final VoidCallback? onMenuPressed;

  const SettingsScreen({super.key, this.onMenuPressed});

  @override
  Widget build(BuildContext context, WidgetRef ref) {
    final fingerprint = ref.watch(currentFingerprintProvider);
    final simpleProfile = ref.watch(userProfileProvider);
    final fullProfile = ref.watch(fullProfileProvider);

    return Scaffold(
      appBar: AppBar(
        title: const Text('Settings'),
        leading: onMenuPressed != null
            ? IconButton(
                icon: const FaIcon(FontAwesomeIcons.bars),
                onPressed: onMenuPressed,
              )
            : null,
      ),
      body: ListView(
        children: [
          // Profile section
          _ProfileSection(
            fingerprint: fingerprint,
            simpleProfile: simpleProfile,
            fullProfile: fullProfile,
          ),
          // Contacts
          _ContactsSection(),
          // Security
          _SecuritySection(),
          // Data (backup/restore)
          _DataSection(),
          // Logs settings
          _LogSettingsSection(),
          // Identity
          _IdentitySection(fingerprint: fingerprint),
          // About
          _AboutSection(),
        ],
      ),
    );
  }
}

/// Section header widget - clearly non-interactive
class _SectionHeader extends StatelessWidget {
  final String title;

  const _SectionHeader(this.title);

  @override
  Widget build(BuildContext context) {
    final theme = Theme.of(context);
    return Padding(
      padding: const EdgeInsets.fromLTRB(16, 24, 16, 8),
      child: Text(
        title.toUpperCase(),
        style: theme.textTheme.labelSmall?.copyWith(
          color: theme.colorScheme.primary,
          fontWeight: FontWeight.w600,
          letterSpacing: 1.2,
        ),
      ),
    );
  }
}

class _ProfileSection extends StatelessWidget {
  final String? fingerprint;
  final AsyncValue<UserProfile?> simpleProfile;
  final AsyncValue<engine.UserProfile?> fullProfile;

  const _ProfileSection({
    required this.fingerprint,
    required this.simpleProfile,
    required this.fullProfile,
  });

  @override
  Widget build(BuildContext context) {
    final theme = Theme.of(context);

    return Column(
      crossAxisAlignment: CrossAxisAlignment.start,
      children: [
        // Profile card - tappable to edit
        InkWell(
          onTap: () {
            Navigator.push(
              context,
              MaterialPageRoute(
                builder: (context) => const ProfileEditorScreen(),
              ),
            );
          },
          child: Padding(
            padding: const EdgeInsets.all(16),
            child: Row(
              children: [
                _buildAvatar(theme),
                const SizedBox(width: 16),
                Expanded(
                  child: Column(
                    crossAxisAlignment: CrossAxisAlignment.start,
                    children: [
                      simpleProfile.when(
                        data: (p) => Text(
                          p?.nickname ?? 'Anonymous',
                          style: theme.textTheme.titleLarge,
                        ),
                        loading: () => const SizedBox(
                          width: 100,
                          height: 20,
                          child: LinearProgressIndicator(),
                        ),
                        error: (e, st) => Text(
                          'Anonymous',
                          style: theme.textTheme.titleLarge,
                        ),
                      ),
                      const SizedBox(height: 4),
                      Text(
                        fingerprint != null
                            ? _shortenFingerprint(fingerprint!)
                            : 'Not loaded',
                        style: theme.textTheme.bodySmall?.copyWith(
                          color: DnaColors.textMuted,
                        ),
                      ),
                      const SizedBox(height: 4),
                      Text(
                        'Tap to edit profile',
                        style: theme.textTheme.labelSmall?.copyWith(
                          color: theme.colorScheme.primary,
                        ),
                      ),
                    ],
                  ),
                ),
                FaIcon(
                  FontAwesomeIcons.chevronRight,
                  color: DnaColors.textMuted,
                ),
              ],
            ),
          ),
        ),
      ],
    );
  }

  String _shortenFingerprint(String fp) {
    if (fp.length <= 20) return fp;
    return '${fp.substring(0, 10)}...${fp.substring(fp.length - 10)}';
  }

  Widget _buildAvatar(ThemeData theme) {
    return fullProfile.when(
      data: (p) {
        final avatarBase64 = p?.avatarBase64 ?? '';
        if (avatarBase64.isNotEmpty) {
          final bytes = decodeBase64WithPadding(avatarBase64);
          if (bytes != null) {
            return CircleAvatar(
              radius: 32,
              backgroundImage: MemoryImage(bytes),
            );
          }
        }
        return CircleAvatar(
          radius: 32,
          backgroundColor: theme.colorScheme.primary.withAlpha(51),
          child: Icon(
            FontAwesomeIcons.user,
            size: 32,
            color: theme.colorScheme.primary,
          ),
        );
      },
      loading: () => CircleAvatar(
        radius: 32,
        backgroundColor: theme.colorScheme.primary.withAlpha(51),
        child: const SizedBox(
          width: 24,
          height: 24,
          child: CircularProgressIndicator(strokeWidth: 2),
        ),
      ),
      error: (e, st) => CircleAvatar(
        radius: 32,
        backgroundColor: theme.colorScheme.primary.withAlpha(51),
        child: FaIcon(
          FontAwesomeIcons.user,
          size: 32,
          color: theme.colorScheme.primary,
        ),
      ),
    );
  }
}

class _ContactsSection extends ConsumerWidget {
  @override
  Widget build(BuildContext context, WidgetRef ref) {
    final contacts = ref.watch(contactsProvider);
    final contactCount = contacts.when(
      data: (list) => list.length,
      loading: () => 0,
      error: (_, __) => 0,
    );

    return Column(
      crossAxisAlignment: CrossAxisAlignment.start,
      children: [
        const _SectionHeader('Contacts'),
        ListTile(
          leading: const FaIcon(FontAwesomeIcons.users),
          title: const Text('Manage Contacts'),
          subtitle: Text(contactCount > 0 ? '$contactCount contacts' : 'No contacts'),
          trailing: const FaIcon(FontAwesomeIcons.chevronRight),
          onTap: () {
            Navigator.push(
              context,
              MaterialPageRoute(
                builder: (context) => const ContactsManagementScreen(),
              ),
            );
          },
        ),
      ],
    );
  }
}

class _SecuritySection extends ConsumerStatefulWidget {
  @override
  ConsumerState<_SecuritySection> createState() => _SecuritySectionState();
}

class _SecuritySectionState extends ConsumerState<_SecuritySection> {
  @override
  Widget build(BuildContext context) {
    final blockedUsers = ref.watch(blockedUsersProvider);
    final blockedCount = blockedUsers.when(
      data: (list) => list.length,
      loading: () => 0,
      error: (e, st) => 0,
    );

    return Column(
      crossAxisAlignment: CrossAxisAlignment.start,
      children: [
        const _SectionHeader('Security'),
        ListTile(
          leading: const FaIcon(FontAwesomeIcons.key),
          title: const Text('Export Seed Phrase'),
          subtitle: const Text('Back up your recovery phrase'),
          trailing: const FaIcon(FontAwesomeIcons.chevronRight),
          onTap: () => _showExportSeedDialog(context),
        ),
        ListTile(
          leading: const FaIcon(FontAwesomeIcons.lock),
          title: const Text('App Lock'),
          subtitle: const Text('Require authentication'),
          trailing: const FaIcon(FontAwesomeIcons.chevronRight),
          onTap: () {
            Navigator.push(
              context,
              MaterialPageRoute(
                builder: (context) => const AppLockSettingsScreen(),
              ),
            );
          },
        ),
        ListTile(
          leading: const FaIcon(FontAwesomeIcons.ban),
          title: const Text('Blocked Users'),
          subtitle: Text(blockedCount > 0 ? '$blockedCount blocked' : 'No blocked users'),
          trailing: const FaIcon(FontAwesomeIcons.chevronRight),
          onTap: () {
            Navigator.push(
              context,
              MaterialPageRoute(
                builder: (context) => const BlockedUsersScreen(),
              ),
            );
          },
        ),
      ],
    );
  }

  void _showExportSeedDialog(BuildContext context) {
    showDialog(
      context: context,
      builder: (context) => AlertDialog(
        title: const Text('Export Seed Phrase'),
        content: Column(
          mainAxisSize: MainAxisSize.min,
          children: [
            Icon(
              FontAwesomeIcons.triangleExclamation,
              size: 48,
              color: DnaColors.textWarning,
            ),
            const SizedBox(height: 16),
            const Text(
              'Your seed phrase gives full access to your identity. Never share it with anyone.',
              textAlign: TextAlign.center,
            ),
          ],
        ),
        actions: [
          TextButton(
            onPressed: () => Navigator.pop(context),
            child: const Text('Cancel'),
          ),
          ElevatedButton(
            onPressed: () {
              Navigator.pop(context);
              _showSeedPhrase(context);
            },
            child: const Text('Show Seed'),
          ),
        ],
      ),
    );
  }

  void _showSeedPhrase(BuildContext context) {
    final engineAsync = ref.read(engineProvider);

    engineAsync.when(
      data: (engine) {
        try {
          final mnemonic = engine.getMnemonic();
          final words = mnemonic.split(' ');

          showDialog(
            context: context,
            barrierDismissible: false,
            builder: (context) => AlertDialog(
              title: Row(
                children: [
                  FaIcon(FontAwesomeIcons.key, color: DnaColors.textWarning),
                  const SizedBox(width: 8),
                  const Expanded(child: Text('Your Seed Phrase')),
                ],
              ),
              content: SizedBox(
                width: double.maxFinite,
                child: SingleChildScrollView(
                  child: Column(
                    mainAxisSize: MainAxisSize.min,
                    crossAxisAlignment: CrossAxisAlignment.start,
                    children: [
                    Container(
                      padding: const EdgeInsets.all(12),
                      decoration: BoxDecoration(
                        color: Theme.of(context).colorScheme.surface,
                        borderRadius: BorderRadius.circular(8),
                        border: Border.all(color: DnaColors.textMuted.withAlpha(51)),
                      ),
                      child: LayoutBuilder(
                        builder: (context, constraints) {
                          final columns = constraints.maxWidth < 200 ? 2 : (constraints.maxWidth < 300 ? 3 : 4);
                          final rows = (words.length / columns).ceil();
                          final theme = Theme.of(context);

                          return Column(
                            children: List.generate(rows, (rowIndex) {
                              return Padding(
                                padding: EdgeInsets.only(bottom: rowIndex < rows - 1 ? 8 : 0),
                                child: Row(
                                  children: List.generate(columns, (colIndex) {
                                    final wordIndex = rowIndex * columns + colIndex;
                                    if (wordIndex >= words.length) {
                                      return const Expanded(child: SizedBox());
                                    }
                                    final word = words[wordIndex];
                                    final displayIndex = wordIndex + 1;

                                    return Expanded(
                                      child: Padding(
                                        padding: EdgeInsets.only(right: colIndex < columns - 1 ? 8 : 0),
                                        child: Container(
                                          padding: const EdgeInsets.symmetric(horizontal: 8, vertical: 10),
                                          decoration: BoxDecoration(
                                            color: theme.scaffoldBackgroundColor,
                                            borderRadius: BorderRadius.circular(8),
                                            border: Border.all(color: theme.colorScheme.primary.withAlpha(51)),
                                          ),
                                          child: Text(
                                            '$displayIndex. $word',
                                            style: theme.textTheme.bodyMedium?.copyWith(
                                              fontFamily: 'monospace',
                                            ),
                                            textAlign: TextAlign.center,
                                          ),
                                        ),
                                      ),
                                    );
                                  }),
                                ),
                              );
                            }),
                          );
                        },
                      ),
                    ),
                    const SizedBox(height: 16),
                    Row(
                      children: [
                        Icon(FontAwesomeIcons.triangleExclamation, size: 16, color: DnaColors.textWarning),
                        const SizedBox(width: 8),
                        Expanded(
                          child: Text(
                            'Write these words down in order and store them safely. Anyone with this phrase can access your identity.',
                            style: TextStyle(
                              fontSize: 12,
                              color: DnaColors.textMuted,
                            ),
                          ),
                        ),
                      ],
                    ),
                  ],
                ),
              ),
            ),
            actions: [
                TextButton(
                  onPressed: () {
                    Clipboard.setData(ClipboardData(text: mnemonic));
                    ScaffoldMessenger.of(context).showSnackBar(
                      const SnackBar(content: Text('Seed phrase copied to clipboard')),
                    );
                  },
                  child: const Text('Copy'),
                ),
                ElevatedButton(
                  onPressed: () => Navigator.pop(context),
                  child: const Text('Done'),
                ),
              ],
            ),
          );
        } catch (e) {
          String errorMessage = 'Unable to retrieve seed phrase';
          if (e.toString().contains('not stored')) {
            errorMessage = 'Seed phrase not available for this identity. It was created before this feature was added.';
          }
          ScaffoldMessenger.of(context).showSnackBar(
            SnackBar(
              content: Text(errorMessage),
              backgroundColor: DnaColors.snackbarError,
            ),
          );
        }
      },
      loading: () {
        ScaffoldMessenger.of(context).showSnackBar(
          const SnackBar(content: Text('Please wait...')),
        );
      },
      error: (e, st) {
        ScaffoldMessenger.of(context).showSnackBar(
          SnackBar(
            content: Text('Engine error: $e'),
            backgroundColor: DnaColors.snackbarError,
          ),
        );
      },
    );
  }
}

class _DataSection extends ConsumerStatefulWidget {
  @override
  ConsumerState<_DataSection> createState() => _DataSectionState();
}

class _DataSectionState extends ConsumerState<_DataSection> {
  bool _isBackingUp = false;
  bool _isRestoring = false;

  Future<void> _backupMessages(BuildContext context) async {
    // Show confirmation dialog
    final confirmed = await showDialog<bool>(
      context: context,
      builder: (context) => AlertDialog(
        title: const Text('Backup Messages'),
        content: Column(
          mainAxisSize: MainAxisSize.min,
          crossAxisAlignment: CrossAxisAlignment.start,
          children: [
            const Text(
              'This will upload all your messages to the DHT network.',
            ),
            const SizedBox(height: 12),
            Container(
              padding: const EdgeInsets.all(12),
              decoration: BoxDecoration(
                color: Theme.of(context).colorScheme.primary.withAlpha(26),
                borderRadius: BorderRadius.circular(8),
              ),
              child: Row(
                children: [
                  FaIcon(FontAwesomeIcons.circleInfo, size: 20, color: Theme.of(context).colorScheme.primary),
                  const SizedBox(width: 8),
                  const Expanded(
                    child: Text(
                      'Backup expires after 7 days. Only you can decrypt it.',
                      style: TextStyle(fontSize: 13),
                    ),
                  ),
                ],
              ),
            ),
          ],
        ),
        actions: [
          TextButton(
            onPressed: () => Navigator.pop(context, false),
            child: const Text('Cancel'),
          ),
          ElevatedButton(
            onPressed: () => Navigator.pop(context, true),
            child: const Text('Backup'),
          ),
        ],
      ),
    );

    if (confirmed != true) return;

    setState(() => _isBackingUp = true);

    try {
      final engineAsync = ref.read(engineProvider);
      await engineAsync.when(
        data: (engine) async {
          final result = await engine.backupMessages();
          if (mounted) {
            if (result.success) {
              ScaffoldMessenger.of(context).showSnackBar(
                SnackBar(
                  content: Text('Backed up ${result.processedCount} messages'),
                  backgroundColor: DnaColors.snackbarSuccess,
                ),
              );
            } else {
              ScaffoldMessenger.of(context).showSnackBar(
                SnackBar(
                  content: Text(result.errorMessage ?? 'Backup failed'),
                  backgroundColor: DnaColors.snackbarError,
                ),
              );
            }
          }
        },
        loading: () {
          throw Exception('Engine not ready');
        },
        error: (e, st) {
          throw Exception('Engine error: $e');
        },
      );
    } catch (e) {
      if (mounted) {
        ScaffoldMessenger.of(context).showSnackBar(
          SnackBar(
            content: Text('Backup failed: $e'),
            backgroundColor: DnaColors.snackbarError,
          ),
        );
      }
    } finally {
      if (mounted) {
        setState(() => _isBackingUp = false);
      }
    }
  }

  Future<void> _restoreMessages(BuildContext context) async {
    // Show confirmation dialog
    final confirmed = await showDialog<bool>(
      context: context,
      builder: (context) => AlertDialog(
        title: const Text('Restore Messages'),
        content: Column(
          mainAxisSize: MainAxisSize.min,
          crossAxisAlignment: CrossAxisAlignment.start,
          children: [
            const Text(
              'This will download messages from your DHT backup.',
            ),
            const SizedBox(height: 12),
            Container(
              padding: const EdgeInsets.all(12),
              decoration: BoxDecoration(
                color: Theme.of(context).colorScheme.primary.withAlpha(26),
                borderRadius: BorderRadius.circular(8),
              ),
              child: Row(
                children: [
                  FaIcon(FontAwesomeIcons.circleInfo, size: 20, color: Theme.of(context).colorScheme.primary),
                  const SizedBox(width: 8),
                  const Expanded(
                    child: Text(
                      'Duplicate messages will be skipped automatically.',
                      style: TextStyle(fontSize: 13),
                    ),
                  ),
                ],
              ),
            ),
          ],
        ),
        actions: [
          TextButton(
            onPressed: () => Navigator.pop(context, false),
            child: const Text('Cancel'),
          ),
          ElevatedButton(
            onPressed: () => Navigator.pop(context, true),
            child: const Text('Restore'),
          ),
        ],
      ),
    );

    if (confirmed != true) return;

    setState(() => _isRestoring = true);

    try {
      final engineAsync = ref.read(engineProvider);
      await engineAsync.when(
        data: (engine) async {
          final result = await engine.restoreMessages();
          if (mounted) {
            if (result.success) {
              String message = 'Restored ${result.processedCount} messages';
              if (result.skippedCount > 0) {
                message += ' (${result.skippedCount} duplicates skipped)';
              }
              ScaffoldMessenger.of(context).showSnackBar(
                SnackBar(
                  content: Text(message),
                  backgroundColor: DnaColors.snackbarSuccess,
                ),
              );
            } else {
              ScaffoldMessenger.of(context).showSnackBar(
                SnackBar(
                  content: Text(result.errorMessage ?? 'Restore failed'),
                  backgroundColor: DnaColors.snackbarError,
                ),
              );
            }
          }
        },
        loading: () {
          throw Exception('Engine not ready');
        },
        error: (e, st) {
          throw Exception('Engine error: $e');
        },
      );
    } catch (e) {
      if (mounted) {
        ScaffoldMessenger.of(context).showSnackBar(
          SnackBar(
            content: Text('Restore failed: $e'),
            backgroundColor: DnaColors.snackbarError,
          ),
        );
      }
    } finally {
      if (mounted) {
        setState(() => _isRestoring = false);
      }
    }
  }

  @override
  Widget build(BuildContext context) {
    return Column(
      crossAxisAlignment: CrossAxisAlignment.start,
      children: [
        const _SectionHeader('Data'),
        ListTile(
          leading: _isBackingUp
              ? const SizedBox(
                  width: 24,
                  height: 24,
                  child: CircularProgressIndicator(strokeWidth: 2),
                )
              : const FaIcon(FontAwesomeIcons.cloudArrowUp),
          title: const Text('Backup Messages'),
          subtitle: const Text('Upload messages to DHT (7 day TTL)'),
          trailing: _isBackingUp ? null : const FaIcon(FontAwesomeIcons.chevronRight),
          onTap: _isBackingUp || _isRestoring ? null : () => _backupMessages(context),
        ),
        ListTile(
          leading: _isRestoring
              ? const SizedBox(
                  width: 24,
                  height: 24,
                  child: CircularProgressIndicator(strokeWidth: 2),
                )
              : const FaIcon(FontAwesomeIcons.cloudArrowDown),
          title: const Text('Restore Messages'),
          subtitle: const Text('Download messages from DHT backup'),
          trailing: _isRestoring ? null : const FaIcon(FontAwesomeIcons.chevronRight),
          onTap: _isBackingUp || _isRestoring ? null : () => _restoreMessages(context),
        ),
      ],
    );
  }
}

class _LogSettingsSection extends ConsumerStatefulWidget {
  @override
  ConsumerState<_LogSettingsSection> createState() => _LogSettingsSectionState();
}

class _LogSettingsSectionState extends ConsumerState<_LogSettingsSection> {
  String _currentLevel = 'WARN';
  String _currentTags = '';
  bool _debugLogEnabled = false;

  static const _logLevels = ['DEBUG', 'INFO', 'WARN', 'ERROR', 'NONE'];
  static const _commonTags = [
    'DHT',
    'ICE',
    'TURN',
    'MESSENGER',
    'WALLET',
    'MSG',
    'IDENTITY',
  ];

  @override
  void initState() {
    super.initState();
    _loadCurrentSettings();
  }

  Future<void> _loadCurrentSettings() async {
    final engineAsync = ref.read(engineProvider);
    engineAsync.whenData((engine) {
      if (mounted) {
        setState(() {
          _currentLevel = engine.getLogLevel();
          _currentTags = engine.getLogTags();
          _debugLogEnabled = engine.debugLogIsEnabled();
        });
      }
    });
  }

  void _toggleDebugLog(bool enabled) {
    final engineAsync = ref.read(engineProvider);
    engineAsync.whenData((engine) {
      engine.debugLogEnable(enabled);
      if (mounted) {
        setState(() {
          _debugLogEnabled = enabled;
        });
      }
    });
  }

  Future<void> _setLogLevel(String level) async {
    final engineAsync = ref.read(engineProvider);
    engineAsync.whenData((engine) {
      if (engine.setLogLevel(level)) {
        setState(() {
          _currentLevel = level;
        });
      }
    });
  }

  Future<void> _setLogTags(String tags) async {
    final engineAsync = ref.read(engineProvider);
    engineAsync.whenData((engine) {
      if (engine.setLogTags(tags)) {
        setState(() {
          _currentTags = tags;
        });
      }
    });
  }

  void _toggleTag(String tag) {
    final currentSet = _currentTags.isEmpty
        ? <String>{}
        : _currentTags.split(',').map((t) => t.trim()).toSet();

    if (currentSet.contains(tag)) {
      currentSet.remove(tag);
    } else {
      currentSet.add(tag);
    }

    final newTags = currentSet.join(',');
    _setLogTags(newTags);
  }

  /// Get the logs directory path
  String _getLogsDir() {
    if (Platform.isLinux || Platform.isMacOS) {
      final home = Platform.environment['HOME'] ?? '/tmp';
      return '$home/.dna/logs';
    } else if (Platform.isWindows) {
      final appData = Platform.environment['APPDATA'] ?? 'C:\\Users';
      return '$appData\\.dna\\logs';
    } else {
      // Android - use app-specific directory
      // This will be set after we get the actual path
      return '';
    }
  }

  Future<void> _openOrShareLogs(BuildContext context) async {
    final isDesktop = Platform.isLinux || Platform.isWindows || Platform.isMacOS;

    try {
      if (isDesktop) {
        // Desktop: Open file manager at logs folder
        final logsDir = _getLogsDir();
        final dir = Directory(logsDir);

        if (!await dir.exists()) {
          if (context.mounted) {
            ScaffoldMessenger.of(context).showSnackBar(
              SnackBar(
                content: const Text('Logs folder does not exist yet'),
                backgroundColor: DnaColors.snackbarInfo,
              ),
            );
          }
          return;
        }

        // Open file manager using platform-specific command
        ProcessResult result;
        if (Platform.isLinux) {
          result = await Process.run('xdg-open', [logsDir]);
        } else if (Platform.isWindows) {
          result = await Process.run('explorer', [logsDir]);
        } else {
          // macOS
          result = await Process.run('open', [logsDir]);
        }

        if (result.exitCode != 0 && context.mounted) {
          ScaffoldMessenger.of(context).showSnackBar(
            SnackBar(
              content: Text('Could not open folder: ${result.stderr}'),
              backgroundColor: DnaColors.snackbarError,
            ),
          );
        }
      } else {
        // Mobile: Zip log files and share
        final appDir = await getApplicationDocumentsDirectory();
        final logsDir = Directory('${appDir.parent.path}/dna_messenger/logs');

        if (!await logsDir.exists()) {
          if (context.mounted) {
            ScaffoldMessenger.of(context).showSnackBar(
              SnackBar(
                content: const Text('No logs available yet'),
                backgroundColor: DnaColors.snackbarInfo,
              ),
            );
          }
          return;
        }

        // Find all log files
        final logFiles = await logsDir
            .list()
            .where((f) => f is File && f.path.contains('dna') && f.path.endsWith('.log'))
            .cast<File>()
            .toList();

        if (logFiles.isEmpty) {
          if (context.mounted) {
            ScaffoldMessenger.of(context).showSnackBar(
              SnackBar(
                content: const Text('No log files found'),
                backgroundColor: DnaColors.snackbarInfo,
              ),
            );
          }
          return;
        }

        // Create zip archive
        final archive = Archive();
        for (final file in logFiles) {
          final bytes = await file.readAsBytes();
          final filename = file.path.split('/').last;
          archive.addFile(ArchiveFile(filename, bytes.length, bytes));
        }

        // Encode zip
        final zipData = ZipEncoder().encode(archive);
        if (zipData == null) {
          if (context.mounted) {
            ScaffoldMessenger.of(context).showSnackBar(
              SnackBar(
                content: const Text('Failed to create zip archive'),
                backgroundColor: DnaColors.snackbarError,
              ),
            );
          }
          return;
        }

        // Save to temp and share
        final tempDir = await getTemporaryDirectory();
        final timestamp = DateTime.now().toIso8601String().replaceAll(':', '-').split('.')[0];
        final zipPath = '${tempDir.path}/dna_logs_$timestamp.zip';
        await File(zipPath).writeAsBytes(zipData);

        await Share.shareXFiles(
          [XFile(zipPath)],
          subject: 'DNA Messenger Logs',
          text: 'Debug logs from DNA Messenger',
        );
      }
    } catch (e) {
      if (context.mounted) {
        ScaffoldMessenger.of(context).showSnackBar(
          SnackBar(
            content: Text('Failed: $e'),
            backgroundColor: DnaColors.snackbarError,
          ),
        );
      }
    }
  }

  @override
  Widget build(BuildContext context) {
    final theme = Theme.of(context);
    final selectedTags = _currentTags.isEmpty
        ? <String>{}
        : _currentTags.split(',').map((t) => t.trim()).toSet();

    return Column(
      crossAxisAlignment: CrossAxisAlignment.start,
      children: [
        const _SectionHeader('Logs'),
        // Debug Log Toggle
        SwitchListTile(
          secondary: Icon(
            FontAwesomeIcons.fileLines,
            color: _debugLogEnabled ? theme.colorScheme.primary : null,
          ),
          title: const Text('Debug Log Capture'),
          subtitle: Text(_debugLogEnabled ? 'Capturing logs to buffer' : 'Disabled'),
          value: _debugLogEnabled,
          onChanged: _toggleDebugLog,
        ),
        // View Debug Logs
        ListTile(
          leading: const FaIcon(FontAwesomeIcons.eye),
          title: const Text('View Debug Logs'),
          subtitle: const Text('Open in-app log viewer'),
          trailing: const FaIcon(FontAwesomeIcons.chevronRight),
          enabled: _debugLogEnabled,
          onTap: _debugLogEnabled
              ? () {
                  Navigator.push(
                    context,
                    MaterialPageRoute(
                      builder: (context) => const DebugLogScreen(),
                    ),
                  );
                }
              : null,
        ),
        // Open/Share Logs
        ListTile(
          leading: FaIcon(
            Platform.isLinux || Platform.isWindows || Platform.isMacOS
                ? FontAwesomeIcons.folderOpen
                : FontAwesomeIcons.shareNodes,
          ),
          title: Text(
            Platform.isLinux || Platform.isWindows || Platform.isMacOS
                ? 'Open Logs Folder'
                : 'Share Logs',
          ),
          subtitle: Text(
            Platform.isLinux || Platform.isWindows || Platform.isMacOS
                ? 'Open file manager at logs directory'
                : 'Zip and share log files',
          ),
          trailing: const FaIcon(FontAwesomeIcons.chevronRight),
          onTap: () => _openOrShareLogs(context),
        ),
        const Divider(),
        // Log Level
        ListTile(
          leading: const FaIcon(FontAwesomeIcons.bug),
          title: const Text('Log Level'),
          subtitle: Text('Current: $_currentLevel'),
          trailing: DropdownButton<String>(
            value: _currentLevel,
            underline: const SizedBox(),
            padding: const EdgeInsets.symmetric(horizontal: 12),
            items: _logLevels.map((level) {
              return DropdownMenuItem(
                value: level,
                child: Text(level),
              );
            }).toList(),
            onChanged: (value) {
              if (value != null) {
                _setLogLevel(value);
              }
            },
          ),
        ),
        // Log Tags
        Padding(
          padding: const EdgeInsets.symmetric(horizontal: 16, vertical: 8),
          child: Column(
            crossAxisAlignment: CrossAxisAlignment.start,
            children: [
              Row(
                children: [
                  FaIcon(FontAwesomeIcons.tag, size: 20, color: DnaColors.textMuted),
                  const SizedBox(width: 8),
                  Text('Log Tags', style: theme.textTheme.bodyMedium),
                ],
              ),
              const SizedBox(height: 4),
              Text(
                'Filter logs by tag (none = show all)',
                style: theme.textTheme.bodySmall?.copyWith(
                  color: DnaColors.textMuted,
                ),
              ),
              const SizedBox(height: 12),
              Wrap(
                spacing: 8,
                runSpacing: 8,
                children: [
                  ..._commonTags.map((tag) {
                    final isSelected = selectedTags.contains(tag);
                    return _PillButton(
                      label: tag,
                      isSelected: isSelected,
                      onTap: () => _toggleTag(tag),
                    );
                  }),
                  if (_currentTags.isNotEmpty)
                    _PillButton(
                      label: 'Clear',
                      isSelected: false,
                      isDestructive: true,
                      onTap: () => _setLogTags(''),
                    ),
                ],
              ),
            ],
          ),
        ),
      ],
    );
  }
}

/// Pill-style button widget for settings
class _PillButton extends StatelessWidget {
  final String label;
  final bool isSelected;
  final bool isDestructive;
  final VoidCallback onTap;

  const _PillButton({
    required this.label,
    required this.isSelected,
    required this.onTap,
    this.isDestructive = false,
  });

  @override
  Widget build(BuildContext context) {
    final theme = Theme.of(context);
    final Color baseColor;

    if (isDestructive) {
      baseColor = DnaColors.textWarning;
    } else if (isSelected) {
      baseColor = theme.colorScheme.primary;
    } else {
      baseColor = DnaColors.textMuted;
    }

    return GestureDetector(
      onTap: onTap,
      child: Container(
        padding: const EdgeInsets.symmetric(horizontal: 12, vertical: 6),
        decoration: BoxDecoration(
          color: isSelected ? baseColor.withAlpha(26) : Colors.transparent,
          borderRadius: BorderRadius.circular(16),
          border: Border.all(
            color: isSelected ? baseColor.withAlpha(128) : baseColor.withAlpha(51),
            width: isSelected ? 1.5 : 1,
          ),
        ),
        child: Text(
          label,
          style: TextStyle(
            color: isSelected ? baseColor : baseColor.withAlpha(179),
            fontSize: 12,
            fontWeight: isSelected ? FontWeight.w600 : FontWeight.w500,
          ),
        ),
      ),
    );
  }
}

class _IdentitySection extends ConsumerStatefulWidget {
  final String? fingerprint;

  const _IdentitySection({required this.fingerprint});

  @override
  ConsumerState<_IdentitySection> createState() => _IdentitySectionState();
}

class _IdentitySectionState extends ConsumerState<_IdentitySection> {
  bool _isDeleting = false;

  @override
  Widget build(BuildContext context) {
    final theme = Theme.of(context);
    final fingerprint = widget.fingerprint;

    return Column(
      crossAxisAlignment: CrossAxisAlignment.start,
      children: [
        const _SectionHeader('Identity'),
        if (fingerprint != null)
          ListTile(
            leading: const FaIcon(FontAwesomeIcons.fingerprint),
            title: const Text('Fingerprint'),
            subtitle: Text(
              fingerprint,
              maxLines: 1,
              overflow: TextOverflow.ellipsis,
              style: theme.textTheme.bodySmall?.copyWith(
                fontFamily: 'monospace',
              ),
            ),
            trailing: const FaIcon(FontAwesomeIcons.copy),
            onTap: () {
              Clipboard.setData(ClipboardData(text: fingerprint));
              ScaffoldMessenger.of(context).showSnackBar(
                const SnackBar(content: Text('Fingerprint copied')),
              );
            },
          ),
        // v0.3.0: Delete Account (renamed from Delete Identity - single-user model)
        ListTile(
          leading: FaIcon(FontAwesomeIcons.trash, color: DnaColors.textWarning),
          title: Text(
            'Delete Account',
            style: TextStyle(color: DnaColors.textWarning),
          ),
          subtitle: const Text('Permanently delete all data from device'),
          trailing: _isDeleting
              ? const SizedBox(
                  width: 24,
                  height: 24,
                  child: CircularProgressIndicator(strokeWidth: 2),
                )
              : FaIcon(FontAwesomeIcons.chevronRight, color: DnaColors.textMuted),
          onTap: _isDeleting ? null : () => _showDeleteConfirmation(context),
        ),
      ],
    );
  }

  void _showDeleteConfirmation(BuildContext context) {
    final fingerprint = widget.fingerprint;
    if (fingerprint == null) return;

    showDialog(
      context: context,
      builder: (context) => AlertDialog(
        title: Row(
          children: [
            FaIcon(FontAwesomeIcons.triangleExclamation, color: DnaColors.textWarning),
            const SizedBox(width: 8),
            const Text('Delete Account?'),
          ],
        ),
        content: Column(
          mainAxisSize: MainAxisSize.min,
          crossAxisAlignment: CrossAxisAlignment.start,
          children: [
            const Text(
              'This will permanently delete all local data:',
            ),
            const SizedBox(height: 12),
            _buildBulletPoint('Private keys'),
            _buildBulletPoint('Wallets'),
            _buildBulletPoint('Messages'),
            _buildBulletPoint('Contacts'),
            _buildBulletPoint('Groups'),
            const SizedBox(height: 16),
            Container(
              padding: const EdgeInsets.all(12),
              decoration: BoxDecoration(
                color: DnaColors.textWarning.withAlpha(26),
                borderRadius: BorderRadius.circular(8),
                border: Border.all(color: DnaColors.textWarning.withAlpha(51)),
              ),
              child: Row(
                children: [
                  FaIcon(FontAwesomeIcons.circleInfo, size: 20, color: DnaColors.textWarning),
                  const SizedBox(width: 8),
                  Expanded(
                    child: Text(
                      'Make sure you have backed up your seed phrase before deleting!',
                      style: TextStyle(
                        fontSize: 13,
                        color: DnaColors.textWarning,
                        fontWeight: FontWeight.w500,
                      ),
                    ),
                  ),
                ],
              ),
            ),
          ],
        ),
        actions: [
          TextButton(
            onPressed: () => Navigator.pop(context),
            child: const Text('Cancel'),
          ),
          ElevatedButton(
            style: ElevatedButton.styleFrom(
              backgroundColor: DnaColors.textWarning,
              foregroundColor: Colors.white,
            ),
            onPressed: () {
              Navigator.pop(context);
              _deleteIdentity(fingerprint);
            },
            child: const Text('Delete'),
          ),
        ],
      ),
    );
  }

  Widget _buildBulletPoint(String text) {
    return Padding(
      padding: const EdgeInsets.only(left: 8, top: 4),
      child: Row(
        children: [
          FaIcon(FontAwesomeIcons.circle, size: 6, color: DnaColors.textMuted),
          const SizedBox(width: 8),
          Text(text, style: TextStyle(color: DnaColors.textMuted)),
        ],
      ),
    );
  }

  Future<void> _deleteIdentity(String fingerprint) async {
    setState(() => _isDeleting = true);

    try {
      final engineAsync = ref.read(engineProvider);
      await engineAsync.when(
        data: (engine) async {
          engine.deleteIdentity(fingerprint);

          // Show success message
          if (mounted) {
            ScaffoldMessenger.of(context).showSnackBar(
              SnackBar(
                content: const Text('Account deleted successfully'),
                backgroundColor: DnaColors.snackbarSuccess,
              ),
            );

            // v0.3.0: Clear fingerprint - app will restart to onboarding
            ref.read(currentFingerprintProvider.notifier).state = null;
          }
        },
        loading: () {
          throw Exception('Engine not ready');
        },
        error: (e, st) {
          throw Exception('Engine error: $e');
        },
      );
    } catch (e) {
      if (mounted) {
        ScaffoldMessenger.of(context).showSnackBar(
          SnackBar(
            content: Text('Failed to delete account: $e'),
            backgroundColor: DnaColors.snackbarError,
          ),
        );
      }
    } finally {
      if (mounted) {
        setState(() => _isDeleting = false);
      }
    }
  }
}

<<<<<<< HEAD
class _AboutSection extends ConsumerStatefulWidget {
  @override
  ConsumerState<_AboutSection> createState() => _AboutSectionState();
}

class _AboutSectionState extends ConsumerState<_AboutSection> {
  int _tapCount = 0;
  DateTime? _lastTapTime;
  static const _requiredTaps = 5;
  static const _tapTimeout = Duration(seconds: 2);

  void _handleVersionTap() {
    final now = DateTime.now();
    final developerMode = ref.read(developerModeProvider);

    // If already enabled, disable on tap
    if (developerMode) {
      ref.read(developerModeProvider.notifier).setEnabled(false);
      ScaffoldMessenger.of(context).showSnackBar(
        const SnackBar(content: Text('Developer mode disabled')),
      );
      return;
    }

    // Reset tap count if too much time has passed
    if (_lastTapTime != null && now.difference(_lastTapTime!) > _tapTimeout) {
      _tapCount = 0;
    }

    _lastTapTime = now;
    _tapCount++;

    if (_tapCount >= _requiredTaps) {
      ref.read(developerModeProvider.notifier).setEnabled(true);
      _tapCount = 0;
      ScaffoldMessenger.of(context).showSnackBar(
        SnackBar(
          content: const Text('Developer mode enabled'),
          backgroundColor: DnaColors.snackbarSuccess,
        ),
      );
    }
  }

  void _showUpdateDialog(BuildContext context, engine.VersionCheckResult versionCheck, String currentAppVersion, String currentLibVersion) {
    showDialog(
      context: context,
      builder: (context) => AlertDialog(
        title: Row(
          children: [
            FaIcon(FontAwesomeIcons.triangleExclamation, color: DnaColors.warning, size: 20),
            const SizedBox(width: 8),
            const Text('Update Available'),
          ],
        ),
        content: Column(
          mainAxisSize: MainAxisSize.min,
          crossAxisAlignment: CrossAxisAlignment.start,
          children: [
            const Text('A new version is available. Please update to the latest version.'),
            const SizedBox(height: 16),
            if (versionCheck.appUpdateAvailable) ...[
              Text('App: $currentAppVersion \u2192 ${versionCheck.appCurrent}',
                style: const TextStyle(fontFamily: 'monospace')),
              const SizedBox(height: 4),
            ],
            if (versionCheck.libraryUpdateAvailable) ...[
              Text('Library: $currentLibVersion \u2192 ${versionCheck.libraryCurrent}',
                style: const TextStyle(fontFamily: 'monospace')),
            ],
          ],
        ),
        actions: [
          TextButton(
            onPressed: () => Navigator.of(context).pop(),
            child: const Text('OK'),
          ),
        ],
      ),
    );
  }

=======
class _AboutSection extends ConsumerWidget {
>>>>>>> 5224d7e1
  @override
  Widget build(BuildContext context, WidgetRef ref) {
    final theme = Theme.of(context);
    final engineAsync = ref.watch(engineProvider);
    final packageInfoAsync = ref.watch(packageInfoProvider);
    final versionCheckAsync = ref.watch(versionCheckProvider);

    // Get library version from native library
    final libVersion = engineAsync.whenOrNull(
      data: (engine) => engine.version,
    ) ?? 'unknown';

    // Get app version from pubspec.yaml
    final appVersion = packageInfoAsync.whenOrNull(
      data: (info) => info.version,
    ) ?? 'unknown';

    // Check if update is available
    final versionCheck = versionCheckAsync.valueOrNull;
    final hasUpdate = versionCheck?.hasUpdate ?? false;

    return Column(
      crossAxisAlignment: CrossAxisAlignment.start,
      children: [
        const _SectionHeader('About'),
        // Update warning card
        if (hasUpdate && versionCheck != null)
          Padding(
            padding: const EdgeInsets.symmetric(horizontal: 16, vertical: 8),
            child: Card(
              color: DnaColors.warning.withOpacity(0.15),
              child: InkWell(
                onTap: () => _showUpdateDialog(context, versionCheck, appVersion, libVersion),
                borderRadius: BorderRadius.circular(12),
                child: Padding(
                  padding: const EdgeInsets.all(12),
                  child: Row(
                    children: [
                      FaIcon(FontAwesomeIcons.triangleExclamation, color: DnaColors.warning, size: 20),
                      const SizedBox(width: 12),
                      Expanded(
                        child: Column(
                          crossAxisAlignment: CrossAxisAlignment.start,
                          children: [
                            Text(
                              'Update Available',
                              style: theme.textTheme.bodyMedium?.copyWith(
                                fontWeight: FontWeight.w600,
                              ),
                            ),
                            const SizedBox(height: 2),
                            Text(
                              'Tap for details',
                              style: theme.textTheme.bodySmall?.copyWith(
                                color: DnaColors.textMuted,
                              ),
                            ),
                          ],
                        ),
                      ),
                      FaIcon(FontAwesomeIcons.chevronRight, size: 14, color: DnaColors.textMuted),
                    ],
                  ),
                ),
              ),
            ),
          ),
        Padding(
          padding: const EdgeInsets.symmetric(horizontal: 16, vertical: 8),
          child: Column(
            crossAxisAlignment: CrossAxisAlignment.start,
            children: [
              Text(
                'DNA Messenger v$appVersion',
                style: theme.textTheme.bodyMedium,
              ),
              const SizedBox(height: 4),
              Text(
                'Library v$libVersion',
                style: theme.textTheme.bodySmall?.copyWith(
                  color: DnaColors.textMuted,
                ),
              ),
              const SizedBox(height: 4),
              Text(
                'Post-Quantum Encrypted Messenger',
                style: theme.textTheme.bodySmall?.copyWith(
                  color: DnaColors.textMuted,
                ),
              ),
              const SizedBox(height: 16),
              Text(
                'CRYPTO STACK',
                style: theme.textTheme.labelSmall?.copyWith(
                  color: DnaColors.textMuted,
                  fontWeight: FontWeight.w600,
                  letterSpacing: 1.2,
                ),
              ),
              const SizedBox(height: 4),
              Text(
                'ML-DSA-87 · ML-KEM-1024 · AES-256-GCM AEAD',
                style: theme.textTheme.labelSmall?.copyWith(
                  color: theme.colorScheme.primary,
                  fontFamily: 'monospace',
                ),
              ),
              const SizedBox(height: 16),
              Text(
                '© 2025 cpunk.io',
                style: theme.textTheme.bodySmall?.copyWith(
                  color: DnaColors.textMuted,
                ),
              ),
              const SizedBox(height: 4),
              Text(
                'GNU GPLv3',
                style: theme.textTheme.labelSmall?.copyWith(
                  color: DnaColors.textMuted,
                ),
              ),
            ],
          ),
        ),
        const SizedBox(height: 24),
      ],
    );
  }
}<|MERGE_RESOLUTION|>--- conflicted
+++ resolved
@@ -1360,50 +1360,8 @@
   }
 }
 
-<<<<<<< HEAD
-class _AboutSection extends ConsumerStatefulWidget {
-  @override
-  ConsumerState<_AboutSection> createState() => _AboutSectionState();
-}
-
-class _AboutSectionState extends ConsumerState<_AboutSection> {
-  int _tapCount = 0;
-  DateTime? _lastTapTime;
-  static const _requiredTaps = 5;
-  static const _tapTimeout = Duration(seconds: 2);
-
-  void _handleVersionTap() {
-    final now = DateTime.now();
-    final developerMode = ref.read(developerModeProvider);
-
-    // If already enabled, disable on tap
-    if (developerMode) {
-      ref.read(developerModeProvider.notifier).setEnabled(false);
-      ScaffoldMessenger.of(context).showSnackBar(
-        const SnackBar(content: Text('Developer mode disabled')),
-      );
-      return;
-    }
-
-    // Reset tap count if too much time has passed
-    if (_lastTapTime != null && now.difference(_lastTapTime!) > _tapTimeout) {
-      _tapCount = 0;
-    }
-
-    _lastTapTime = now;
-    _tapCount++;
-
-    if (_tapCount >= _requiredTaps) {
-      ref.read(developerModeProvider.notifier).setEnabled(true);
-      _tapCount = 0;
-      ScaffoldMessenger.of(context).showSnackBar(
-        SnackBar(
-          content: const Text('Developer mode enabled'),
-          backgroundColor: DnaColors.snackbarSuccess,
-        ),
-      );
-    }
-  }
+class _AboutSection extends ConsumerWidget {
+  const _AboutSection();
 
   void _showUpdateDialog(BuildContext context, engine.VersionCheckResult versionCheck, String currentAppVersion, String currentLibVersion) {
     showDialog(
@@ -1443,9 +1401,6 @@
     );
   }
 
-=======
-class _AboutSection extends ConsumerWidget {
->>>>>>> 5224d7e1
   @override
   Widget build(BuildContext context, WidgetRef ref) {
     final theme = Theme.of(context);
