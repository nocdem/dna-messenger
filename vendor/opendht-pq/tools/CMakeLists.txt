--- conflicted
+++ resolved
@@ -23,14 +23,9 @@
         # Link all libraries in order with proper grouping
         target_link_libraries (${name} LINK_PUBLIC
             -Wl,--start-group
-<<<<<<< HEAD
             opendht
-            ${DSA_LIB_PATH}
-            ${DHT_LIB_PATH}
-=======
             dsa
             dht_lib
->>>>>>> 0d74426d
             -Wl,--end-group
             ${SQLite3_LIBRARIES}
             ${READLINE_LIBRARIES}
