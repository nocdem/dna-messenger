--- conflicted
+++ resolved
@@ -8,7 +8,6 @@
 
 ## Open Bugs
 
-<<<<<<< HEAD
 - [ ] Wallet balance formatting inconsistent: SOL extra zeros, USDT plain "0", TRX shows symbol after amount (P3)
 - [ ] DHT status always shows "Disconnected" in menu drawer even when connected (P2)
 - [ ] Emoji picker overflows on full-sized window - RenderFlex overflow in search view (P3)
@@ -21,20 +20,6 @@
 - [ ] Take a Selfie button doesn't work on Linux desktop (P4)
 - [ ] Profile wallet address fields redundant - app auto-generates wallets from seed (P4)
 - [ ] Social media icons missing for X, GitHub, Instagram, LinkedIn, Google in profile editor (P4)
-=======
-- [ ] DHT status always disconnected (P2)
-- [ ] Message sync between devices (P2)
-- [ ] Send CPUNK fails - no Backbone wallet (P2)
-- [ ] Wallet balance formatting (SOL/USDT/TRX) (P3)
-- [ ] Emoji picker overflow on fullscreen (P3)
-- [ ] Emoji picker shows only ~4 emojis (P3)
-- [ ] Remove Contact button broken (P3)
-- [ ] Emoji picker search turns gray (P4)
-- [ ] Show QR Code does nothing (P4)
-- [ ] Camera doesn't work on Linux (P4)
-- [ ] Profile wallet fields redundant (P4)
-- [ ] Social media icons missing (P4)
->>>>>>> a4bdac1c
 
 
 ## Fixed Bugs
